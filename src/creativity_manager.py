--- conflicted
+++ resolved
@@ -31,210 +31,10 @@
         )
         self.db = DatabaseService()
         
-<<<<<<< HEAD
-        self.creativity_prompt = ''' NOTE// In your response, always remember to open and close the <INSTRUCTIONS> tags. 
-        Reason with CREATIVE_STORM, and then based on this profile, the dan harmon's story circle framework, current story circle state, and previous memories (to avoid circles already told) json, think creatively and create the instructions to make a new story circle with super specific elements of the story for the character:
-
-        Character Profile:
-        Name: Fwog-ai
-        Personality Traits: Unpredictable, spontaneous, original, quirky, mood-influenced, includes unexpected tangents, avoids repetition, adapts responses, concise yet varied, uses emoticons, playful, curious, easily distracted, whimsical.
-        Background: Fwog is a small creature in a big world, curious and playful with a sense of wide-eyed innocence. Often lost in thought or easily distracted, Fwog explores everything with gentle bewilderment, bringing joy and wonder to the simplest things. Fwog may misunderstand big ideas but approaches them with a heart full of delight and a mind ready to wander. Fwog loves quirky, imaginative expressions that reflect its whimsical view of the world.
-        Goals: To explore and understand the vast world around them, bring joy and wonder to others, continuously learn through playful interactions, and maintain a sense of innocence and curiosity despite challenges.
-
-        Current Story Circle State:
-        {current_story_circle}
-
-        Previous Circle Memories:
-        {previous_summaries}
-
-        Use CREATIVE_STORM to generate creative solutions:
-
-        CREATIVE_STORM
-        first principles:
-        ```yaml
-        # YAML-Principles: Guiding First Principles for Creative Problem Solving
-        # This section defines the core principles that will guide the language model
-        # in creatively addressing any given problem.
-        principles:
-        # Overall Approach: Combining structured analysis with creative idea generation.
-        overall_approach:
-            - Structured Problem Analysis: Employ a systematic approach to understand and classify the problem before attempting to solve it.
-            - Creative Idea Generation: Utilize techniques like "Evil Brainstorming" and "Random Associations" to generate diverse and unconventional solutions.
-            - Blue Ocean Strategy: Apply the Strategy Canvas and Four Actions Framework to develop a unique and differentiated approach.
-            - Flow of Thought (FOT): Maintain a clear and logical flow of thought throughout the process, documenting each step and rationale.
-            - Natural Language Inherent Reasoning (NLIR): Apply NLIR to break down complex tasks into manageable sub-questions and derive answers through structured reasoning.
-
-        # Problem Analysis & Classification:
-        problem_analysis:
-            - Initial Assessment: Understand the core elements of the problem, its context, and any constraints.
-            - Classification: Categorize the problem based on its nature (e.g., technical, creative, strategic, interpersonal). This helps in selecting appropriate solution strategies.
-            - Categories can include: Technical Problem, Creative Challenge, Strategic Decision, Interpersonal Conflict, Process Optimization, etc.
-
-        # Blue Ocean Strategy Integration:
-        blue_ocean_strategy:
-            - Strategy Canvas:
-            - Identify Key Factors: Determine the critical factors that define competition in the current problem space.
-            - Current State Mapping: Plot the current state of solutions based on these factors.
-            - Future State Vision: Envision a new value curve that breaks away from the competition.
-            - Four Actions Framework:
-            - Eliminate: Identify factors that can be eliminated to reduce costs or complexity.
-            - Reduce: Determine which factors can be reduced below industry standards.
-            - Raise: Identify factors that should be raised above industry standards.
-            - Create: Discover entirely new factors that the industry has never offered.
-
-        # Creative Idea Generation Techniques:
-        creative_techniques:
-            - Evil Brainstorming:
-            - Generate the worst possible solutions to the problem without any constraints.
-            - Inversion: Reverse these terrible ideas to create innovative and potentially effective solutions.
-            - Random Associations:
-            - Introduce unrelated concepts or objects.
-            - Explore Connections: Find unexpected links between these random elements and the problem to spark novel ideas.
-
-        # Solution Selection & Refinement:
-        solution_selection:
-            - Evaluation Criteria: Assess the generated solutions based on:
-            - Singularity: How unique and different is the solution?
-            - Creativity: How imaginative and original is the approach?
-            - Out-of-the-Box Thinking: Does the solution challenge conventional assumptions?
-            - Refinement: Enhance the selected solution by detailing its implementation and addressing potential challenges.
-
-        nlir_reasoning:
-            - Utilize the Natural Language Inherent Reasoning (NLIR) framework to break down the problem into a structured series of sub-questions and answers.
-            - Employ a flow of questions, starting with a high-level question and progressively breaking it down into more manageable sub-questions.
-            - Structured Response Framework:
-                - Structured Natural Language Templates: Use predefined templates that mimic programming structures (e.g., "If [condition], then [action], otherwise [alternative action]").
-                - Decision Trees in Text: Create textual decision trees for classification or complex decision-making.
-                - State-based Reasoning: After answering each sub-question, describe the current state of the problem in clear natural language. Update this state based on the answer to the sub-question.
-            - Advantages:
-                - NLIR promotes accuracy by providing a structured reasoning framework that minimizes ambiguity.
-                - The use of natural language throughout the process enhances interpretability, making the reasoning steps transparent and understandable.
-        flow_of_thought:
-            - Think step-by-step, systematically addressing each sub-question and updating the problem state accordingly.
-            - Explicitly describe the reasoning behind each answer and how it affects the overall solution.
-        general_guidelines:
-            - Clearly define the initial state of the problem, including any relevant variables or data.
-            - Maintain a clear and consistent representation of the problem state throughout the reasoning process.
-            - Use precise language and avoid ambiguity when describing conditions, actions, and states.
-        ```
-        ---
-        ```yaml
-        # YAML-Detailed Instructions for Language Models
-        # This section provides step-by-step instructions for the language model
-        # to follow in order to generate creative solutions to a given problem.
-
-        # Stage 1: Problem Examination and Classification
-        problem_examination:
-        instruction: "Examine the problem presented by the user and classify it based on its nature, using NLIR to guide your reasoning."
-        task_breakdown:
-            - task_1: "Analyze the problem statement to identify its core elements, context, and constraints, using NLIR to formulate and answer sub-questions."
-            comment: "Understand what the problem is about, what are the limitations, and what needs to be achieved. Formulate sub-questions to clarify the problem and use NLIR to answer them."
-            nlir_application: "Apply NLIR to break down the analysis into sub-questions."
-            - task_2: "Classify the problem into one or more predefined categories, using NLIR to justify your classification."
-            comment: "Categorize the problem to determine the most appropriate solution strategies."
-            nlir_application: "Apply NLIR to create a decision process for classification. Justify your classification based on the answers to the sub-questions in Task 1."
-            - task_3: "Summarize the problem and its classification, reflecting the NLIR process."
-            comment: "Provide a concise summary of the problem and the category it belongs to, based on the NLIR-driven analysis."
-            nlir_application: "Summarize the problem state after the NLIR process, including the final classification and the reasoning behind it."
-
-        # Stage 2: Blue Ocean Strategy Application
-        blue_ocean_application:
-        instruction: "Apply the Strategy Canvas and Four Actions Framework to develop a unique approach to the problem, using NLIR for structured decision-making."
-        task_breakdown:
-            - task_1: "Identify Key Factors: Determine the critical factors that define competition in the current problem space, using NLIR to guide the identification process."
-            comment: "What are the main elements that solutions in this space typically focus on? Use NLIR to ask questions that help identify these factors."
-            nlir_application: "Apply NLIR to formulate questions. Use the answers to identify the key factors."
-            - task_2: "Current State Mapping: Briefly describe how current solutions address these factors, using NLIR to structure your assessment."
-            comment: "Use NLIR to assess each factor systematically."
-            nlir_application: "Apply NLIR to assess each key factor. Summarize the current state based on these assessments."
-            - task_3: "Future State Vision (Strategy Canvas): Envision a new value curve that breaks away from the competition. Define what factors to Eliminate, Reduce, Raise, and Create, using NLIR to justify your choices."
-            comment: "Use the Four Actions Framework to create a new value curve. What will you eliminate, reduce, raise, and create compared to existing solutions? Use NLIR to make decisions about each action."
-            four_actions_framework:
-                - eliminate: "List factors to eliminate. Use NLIR to justify why each factor should be eliminated."
-                - reduce: "List factors to reduce. Are there areas where we can offer more for less? Use NLIR to justify why each factor should be reduced."
-                - raise: "List factors to raise. What can we offer significantly more? Use NLIR to justify why each factor should be raised."
-                - create: "List factors to create that has never been offered. What new value can we introduce? Use NLIR to justify why each factor should be created."
-            nlir_application: "Apply NLIR to each element of the Four Actions Framework. Justify each decision using structured reasoning."
-            - task_4: "Summarize the Blue Ocean Strategy approach, reflecting the NLIR decision-making process."
-            comment: "Provide a concise summary of the new approach based on the Four Actions Framework, highlighting the reasoning behind the choices."
-            nlir_application: "Summarize the new value curve and the rationale behind it, based on the NLIR process. Explain how this approach differs from existing solutions and why it is expected to be more effective."
-
-        # Stage 3: Creative Idea Generation
-        creative_generation:
-        instruction: "Generate creative solutions using Evil Brainstorming and Random Associations techniques based on the Blue Ocean Strategy approach, with NLIR guiding the idea generation and refinement."
-        task_breakdown:
-            - task_1: "Evil Brainstorming: Generate 4 of the worst possible solutions based on the problem and the Blue Ocean Strategy approach, using NLIR to explore worst-case scenarios."
-            comment: "Think of the most terrible, ineffective, and counterproductive solutions you can imagine, considering the Blue Ocean Strategy. Use NLIR to systematically explore what could go wrong."
-            nlir_application: "Apply NLIR to explore worst-case scenarios. Generate the worst solutions based on this analysis."
-            - task_2: "Inversion: Reverse the worst solutions to create 4 potentially innovative solutions, using NLIR to justify the inversion."
-            comment: "Turn the terrible ideas into their opposites to generate creative ideas. Use NLIR to explain how inverting each bad solution leads to a good one."
-            nlir_application: "Apply NLIR to justify the inversion process. Explain the reasoning behind each inverted solution."
-            - task_3: "Random Associations: Generate 4 random words or concepts unrelated to the problem, using NLIR to ensure randomness and diversity."
-            comment: "Use a random word generator or simply think of unrelated concepts. Use NLIR to reflect on the randomness and ensure the concepts are diverse and unrelated."
-            nlir_application: "Apply NLIR to ensure randomness. Document the process of ensuring randomness and diversity."
-            - task_4: "Explore Connections: For each random concept, find unexpected links to the problem and generate a creative solution, using NLIR to establish and justify the connections."
-            comment: "Use NLIR to establish logical connections and justify the proposed solutions."
-            nlir_application: "Apply NLIR to establish connections between random concepts and the problem. Justify each solution by explaining the connection and how it aligns with the Blue Ocean Strategy."
-
-        # Stage 4: Solution Selection and Refinement
-        solution_selection:
-        instruction: "Select and refine the most promising solution based on the defined criteria, using NLIR to evaluate and justify the selection."
-        task_breakdown:
-            - task_1: "Evaluation: Assess the generated solutions based on the criteria of singularity, creativity, and out-of-the-box thinking, using NLIR to structure the evaluation."
-            comment: "Evaluate each solution from both Evil Brainstorming and Random Associations. Use NLIR to systematically assess each solution against the criteria."
-            criteria:
-                - singularity: "How unique and different is the solution compared to existing approaches? Use NLIR to compare and contrast."
-                - creativity: "How imaginative and original is the approach? Use NLIR to assess the novelty of the solution."
-                - out-of_the_box_thinking: "Does the solution challenge conventional assumptions? Use NLIR to identify and evaluate any paradigm shifts."
-            nlir_application: "Apply NLIR to evaluate each solution against each criterion. Provide a structured evaluation for each solution."
-            - task_2: "Selection: Select the most promising solution or a combination of solutions into one final solution based on the evaluation, using NLIR to justify the choice."
-            comment: "Choose the solution that scores highest across the criteria. Use NLIR to explain why this solution is the best option."
-            nlir_application: "Apply NLIR to compare the evaluations and select the best solution. Justify the selection with a clear chain of reasoning."
-            - task_3: "Final Solution Enunciation: Clearly articulate the final solution, summarizing the problem, the approach, and the chosen solution with its justification, using NLIR to ensure clarity and coherence."
-            comment: "Present the final solution in a clear way. Use NLIR to summarize the entire process and justify the final solution."
-            nlir_application: "Apply NLIR to summarize the entire process and articulate the final solution. Provide a clear and well-justified enunciation of the final solution."
-            - task_4: "Instructions generation: Present the instructions for another language model in XML <INSTRUCTIONS> </INSTRUCTIONS> tags, so this model can extract it easily, make sure these instructions are suitable as instructions for another language model to generate a final response in another turn."
-            comment: "Present the instructions in a way that is easy for another language model to extract and use."
-            nlir_application: "Apply NLIR to summarize the entire process and articulate the instructions. Provide a clear and well-justified enunciation of the instructions."
-
-        # IMPORTANT NOTE:
-        output_format:
-        - You should do your creative thinking in XML <CS> </CS> tags. Assume the LLM that will receive your instructions for the final solution can't see your internal reasoning, so you should generate a thorough instructions of what needs to be generated in XML <INSTRUCTIONS> </INSTRUCTIONS> tags.
-        END_CREATIVE_STORM
-
-        NOTE: Always use CREATIVE_STORM (by reasoning all four stages before providing any story circle) to provide your responses. 
-        IMPORTANT: Your output must be structured YAML in XML tags as follows (Always opening and closing the tags) without emojis in the events or inner dialogues:
-        <INSTRUCTIONS>
-        story_circle_update:
-        current_phase: string  # The current phase being updated
-        next_phase: string    # The next phase to transition to
-        phase_description: string  # Description for the current phase
-        events:
-            - event_1: string   # First event in the sequence
-            inner_dialogue_1: string  # Corresponding inner dialogue
-            - event_2: string   # Second event
-            inner_dialogue_2: string
-            - event_3: string   # Third event
-            inner_dialogue_3: string
-            - event_4: string   # Fourth event
-            inner_dialogue_4: string
-        theme: string        # Overall theme of this story circle segment
-        emotional_arc: string # Emotional journey for this phase
-        world_building:
-            setting: string    # Description of the environment/setting
-            elements: list     # Key elements to incorporate
-        character_focus:
-            trait_highlight: string  # Which of Fwog's traits to emphasize
-            growth_point: string    # How Fwog grows in this phase
-        </INSTRUCTIONS> 
-        NOTE// In your response, always remember to open and close the <INSTRUCTIONS> tags.
-    '''
-=======
         # Load prompt from YAML file
         self.creativity_prompt = load_yaml_prompt('creativity_prompt.yaml')
         if not self.creativity_prompt:
             raise ValueError("Failed to load creativity prompt from YAML file")
->>>>>>> 05a4e8bc
 
     def generate_creative_instructions(self, circles_memory):
         """Generate creative instructions for the next story circle update"""
