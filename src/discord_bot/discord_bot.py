# src/discord_bot/discord_bot.py

import discord
import asyncio
import logging
import random
from discord.ext import commands, tasks
from src.config import Config
from src.ai_generator import AIGenerator
from src.memory_processor import MemoryProcessor
from src.memory_decision import select_relevant_memories
from src.story_circle_manager import get_current_context, update_story_circle, progress_narrative
from datetime import time

# Configure logging
logging.basicConfig(level=logging.INFO)
logger = logging.getLogger('DiscordBot')

class DiscordBot(commands.Bot):
    def __init__(self):
        intents = discord.Intents.default()
        intents.message_content = True  # Enable message content intent
        super().__init__(command_prefix='!', intents=intents)
        self.generator = AIGenerator(mode='discord')
        self.memory_processor = MemoryProcessor()
        self.user_conversations = {}
        self.MAX_MEMORY = Config.MAX_MEMORY
        self.remove_command('help')  # Remove default help command if desired

    async def on_ready(self):
        logger.info(f'Logged in as {self.user.name} (ID: {self.user.id})')
        self.process_memories.start()
        self.update_narrative.start()
        print('Discord AI Bot is online!')

    async def on_message(self, message):
        if message.author == self.user:
            return  # Ignore messages from the bot itself

        if self.user.mentioned_in(message):
            await self.handle_mention(message)

        await self.process_commands(message)  # Process other commands if any

    async def handle_mention(self, message):
        try:
            logger.info(f'Mention received from {message.author}: {message.content}')
            user_id = message.author.id
            username = message.author.name
            user_message = message.content.replace(f'<@{self.user.id}>', '').strip()

            # Get all necessary context
            conversation_context = self.get_conversation_context(user_id)
            
<<<<<<< HEAD
            # Get relevant memories - this is sync now
=======
            # Get relevant memories - now synchronous
>>>>>>> 5418d67e
            memories = select_relevant_memories(username, user_message)
            
            # Get current story circle context - this is sync
            narrative_context = get_current_context()

            # Get random emotion format from generator's loaded formats
            emotion_format = random.choice(self.generator.emotion_formats)['format']

            # Generate response - don't await since it's synchronous
            response = self.generator.generate_content(
                user_message=user_message,
                user_id=user_id,
                username=username,
                conversation_context=conversation_context,
                memories=memories,
                narrative_context=narrative_context,
                emotion_format=emotion_format
            )

            logger.info(f'Generated response: {response[:50]}...')

            # Send the response - this is async
            await message.channel.send(response)
            logger.info('Response sent.')

            # Update conversation history
            self.add_to_conversation_history(user_id, user_message, is_bot=False)
            self.add_to_conversation_history(user_id, response, is_bot=True)

        except Exception as e:
            logger.error(f'Error handling mention: {e}')
            await message.channel.send("Sorry, I couldn't process your request at the moment.")

    def add_to_conversation_history(self, user_id, message, is_bot):
        if user_id not in self.user_conversations:
            self.user_conversations[user_id] = []
        self.user_conversations[user_id].append({
            'content': message,
            'is_bot': is_bot,
            'timestamp': asyncio.get_event_loop().time()
        })
        # Keep only the last MAX_MEMORY messages
        if len(self.user_conversations[user_id]) > self.MAX_MEMORY:
            self.user_conversations[user_id].pop(0)

    def get_conversation_context(self, user_id):
        """Returns conversation history in a structured format"""
        history = self.user_conversations.get(user_id, [])
        # Change to match the format expected by AIGenerator
        return '\n'.join([
            f"{'Assistant' if msg['is_bot'] else 'User'}: {msg['content']}"
            for msg in history
        ])

    @commands.command(name='chatid')
    async def chatid(self, ctx):
        """Returns the chat ID."""
        chat_id = ctx.guild.id if ctx.guild else ctx.author.id
        await ctx.send(f'Chat ID: {chat_id}')

    @tasks.loop(time=time(hour=23, minute=55))
    async def process_memories(self):
        try:
            logger.info("Starting nightly memory processing...")
            if self.user_conversations:  # Only process if there are conversations
                result = self.memory_processor.process_daily_memories(self.user_conversations)
                if result:
                    self.user_conversations.clear()
                    logger.info("Nightly memory processing completed")
                else:
                    logger.warning("Memory processing failed or returned no results")
            else:
                logger.info("No conversations to process")
        except Exception as e:
            logger.error(f"Error in nightly memory processing: {e}")

    @tasks.loop(hours=6)
    async def update_narrative(self):
        try:
            logger.info("Progressing story circle narrative...")
            # Call the synchronous function
            result = progress_narrative()
            if result:
                logger.info("Story circle progression completed")
            else:
                logger.warning("No story circle progression needed or possible")
        except Exception as e:
            logger.error(f"Error in story circle progression: {e}")

    async def on_error(self, event, *args, **kwargs):
        logger.error(f'Error in event {event}: {args} {kwargs}')
        if event == 'on_message':
            await args[0].channel.send("An unexpected error occurred while processing your message.")

    def run_bot(self):
        self.run(Config.DISCORD_BOT_TOKEN)<|MERGE_RESOLUTION|>--- conflicted
+++ resolved
@@ -52,11 +52,7 @@
             # Get all necessary context
             conversation_context = self.get_conversation_context(user_id)
             
-<<<<<<< HEAD
             # Get relevant memories - this is sync now
-=======
-            # Get relevant memories - now synchronous
->>>>>>> 5418d67e
             memories = select_relevant_memories(username, user_message)
             
             # Get current story circle context - this is sync
